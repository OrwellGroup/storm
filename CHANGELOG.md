--- conflicted
+++ resolved
@@ -1,9 +1,6 @@
 ## 1.0.0
-<<<<<<< HEAD
+ * STORM-1518: Backport of STORM-1504
  * STORM-1505: Add map, flatMap and filter functions in trident stream
-=======
- * STORM-1518: Backport of STORM-1504
->>>>>>> d9c04093
  * STORM-1510: Fix broken nimbus log link
  * STORM-1503: Worker should not crash on failure to send heartbeats to Pacemaker/ZK
  * STORM-1176: Checkpoint window evaluated/expired state
