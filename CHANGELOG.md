## 0.10.0
 * STORM-456: Storm UI: cannot navigate to topology page when name contains spaces.
 * STORM-627: Storm-hbase configuration error.
 * STORM-248: cluster.xml location is hardcoded for workers
 * STORM-322: Windows script do not handle spaces in JAVA_HOME path
 * STORM-586: Trident kafka spout fails instead of updating offset when kafka offset is out of range.
 * STORM-595: storm-hdfs can only work with sequence files that use Writables.
 * STORM-487: Remove storm.cmd, no need to duplicate work python runs on windows too.
 * STORM-585: Performance issue in none grouping
 * STORM-525: Add time sorting function to the 2nd col of bolt exec table
 * STORM-548: Receive Thread Shutdown hook should connect to local hostname but not Localhost
 * STORM-567: Move Storm Documentation/Website from SVN to git
 * STORM-533: Add in client and server IConnection metrics.
 * STORM-572: Storm UI 'favicon.ico'
 * STORM-572: Allow Users to pass TEST-TIMEOUT-MS for java
 * STORM-571: upgrade clj-time.
 * STORM-569: Add Conf for bolt's outgoing overflow-buffer.
 * STORM-565: Fix NPE when topology.groups is null.
 * STORM-575: Ability to specify Jetty host to bind to
 * STORM-577: long time launch worker will block supervisor heartbeat
 * STORM-505: Fix debug string construction
 * STORM-613: Fix wrong getOffset return value
 * STORM-612: Update the contact address in configure.ac
 * STORM-611: Remove extra "break"s
 * STORM-610: Check the return value of fts_close()
 * STORM-442: multilang ShellBolt/ShellSpout die() can be hang when Exception happened
 * STORM-410: Add groups support to log-viewer
 * STORM-444: Add AutoHDFS like credential fetching for HBase
 * STORM-552: Add netty socket backlog config
 * STORM-578: Calls to submit-mocked-assignment in supervisor-test use invalid executor-id format
 * STORM-600: upgrade jacoco plugin to support jdk8
 * STORM-495: KafkaSpout retries with exponential backoff
 * STORM-620: Duplicate maven plugin declaration
 * STORM-599: Use nimbus's cached heartbeats rather than fetching again from ZK
 * STORM-559: ZkHosts in README should use 2181 as port.
 * STORM-243: Record version and revision information in builds
 * STORM-630: Support for Clojure 1.6.0
 * STORM-629: Place Link to Source Code Repository on Webpage
 * STORM-632: New grouping for better load balancing
 * STORM-527: update worker.clj -- delete "missing-tasks" checking
 * STORM-623: Generate latest javadocs
 * STORM-635: logviewer returns 404 if storm_home/logs is a symlinked dir.
 * STORM-636: Faster, optional retrieval of last component error
 * STORM-608: Storm UI CSRF escape characters not work correctly.
 * STORM-626: Add script to print out the merge command for a given pull request.
 * STORM-601: Make jira-github-join ignore case.
<<<<<<< HEAD
 * STORM-667: Incorrect capitalization "SHell" in Multilang-protocol.md
=======
 * STORM-637: Integrate PartialKeyGrouping into storm API
>>>>>>> bb6f32df

## 0.9.3-rc2
 * STORM-558: change "swap!" to "reset!" to fix assignment-versions in supervisor
 * STORM-555: Storm json response should set charset to UTF-8
 * STORM-513: check heartbeat from multilang subprocess
 * STORM-549: "topology.enable.message.timeouts" does nothing
 * STORM-546: Local hostname configuration ignored by executor
 * STORM-492: Test timeout should be configurable
 * STORM-540: Change default time format in logs to ISO8601 in order to include timezone
 * STORM-511: Storm-Kafka spout keeps sending fetch requests with invalid offset
 * STORM-538: Guava com.google.thirdparty.publicsuffix is not shaded
 * STORM-497: don't modify the netty server taskToQueueId mapping while the someone could be reading it.
 * STORM-537: A worker reconnects infinitely to another dead worker (Sergey Tryuber)

## 0.9.3-rc1
 * STORM-519: add tuple as an input param to HBaseValueMapper 
 * STORM-488: Exit with 254 error code if storm CLI is run with unknown command
 * STORM-506: Do not count bolt acks & fails in total stats
 * STORM-490: fix build under Windows
 * STORM-439: Replace purl.js qith jquery URL plugin
 * STORM-499: Document and clean up shaded dependncy resolution with maven
 * STORM-210: Add storm-hbase module
 * STORM-507: Topology visualization should not block ui
 * STORM-504: Class used by `repl` command is deprecated.
 * STORM-330: Implement storm exponential backoff stategy for netty client and curator
 * STORM-461: exit-process! does not always exit the process, but throws an exception
 * STORM-341: fix assignment sorting
 * STORM-476: external/storm-kafka: avoid NPE on null message payloads
 * STORM-424: fix error message related to kafka offsets
 * STORM-454: correct documentation in STORM-UI-REST-API.md
 * STORM-474: Reformat UI HTML code
 * STORM-447: shade/relocate packages of dependencies that are common causes of dependency conflicts
 * STORM-279: cluster.xml doesn't take in STORM_LOG_DIR values.
 * STORM-380: Kafka spout: throw RuntimeException if a leader cannot be found for a partition
 * STORM-435: Improve storm-kafka documentation
 * STORM-405: Add kafka trident state so messages can be sent to kafka topic
 * STORM-211: Add module for HDFS integration
 * STORM-337: Expose managed spout ids publicly
 * STORM-320: Support STORM_CONF_DIR environment variable to support
 * STORM-360: Add node details for Error Topology and Component pages
 * STORM-54: Per-Topology Classpath and Environment for Workers
 * STORM-355: excluding outdated netty transitively included via curator
 * STORM-183: Replacing RunTime.halt() with RunTime.exit()
 * STORM-213: Decouple In-Process ZooKeeper from LocalCluster.
 * STORM-365: Add support for Python 3 to storm command.
 * STORM-332: Enable Kryo serialization in storm-kafka
 * STORM-370: Add check for empty table before sorting dom in UI
 * STORM-359: add logviewer paging and download
 * STORM-372: Typo in storm_env.ini
 * STORM-266: Adding shell process pid and name in the log message
 * STORM-367: Storm UI REST api documentation.
 * STORM-200: Proposal for Multilang's Metrics feature
 * STORM-351: multilang python process fall into endless loop
 * STORM-375: Smarter downloading of assignments by supervisors and workers
 * STORM-328: More restrictive Config checks, strict range check within Utils.getInt()
 * STORM-381: Replace broken jquery.tablesorter.min.js to latest
 * STORM-312: add storm monitor tools to monitor throughtput interactively
 * STORM-354: Testing: allow users to pass TEST-TIMEOUT-MS as param for complete-topology
 * STORM-254: one Spout/Bolt can register metric twice with same name in different timeBucket
 * STORM-403: heartbeats-to-nimbus in supervisor-test failed due to uninten...
 * STORM-402: FileNotFoundException when using storm with apache tika
 * STORM-364: The exception time display as default timezone.
 * STORM-420: Missing quotes in storm-starter python code
 * STORM-399: Kafka Spout defaulting to latest offset when current offset is older then 100k
 * STORM-421: Memoize local hostname lookup in executor
 * STORM-414: support logging level to multilang protocol spout and bolt
 * STORM-321: Added a tool to see the current status of STORM JIRA and github pulls.
 * STORM-415: validate-launched-once in supervisor-test can not handle multiple topologies
 * STORM-155: Storm rebalancing code causes multiple topologies assigned to a single port
 * STORM-419: Updated test so sort ordering is very explicit.
 * STORM-406: Fix for reconnect logic in netty client.
 * STORM-366: Add color span to most recent error and fix ui templates.
 * STORM-369: topology summary page displays wrong order.
 * STORM-239: Allow supervisor to operate in paths with spaces in them
 * STORM-87: fail fast on ShellBolt exception
 * STORM-417: Storm UI lost table sort style when tablesorter was updated
 * STORM-396: Replace NullPointerException with IllegalArgumentExeption
 * STORM-451: Latest storm does not build due to a pom.xml error in storm-hdfs pom.xml
 * STORM-453: migrated to curator 2.5.0
 * STORM-458: sample spout uses incorrect name when connecting bolt
 * STORM-455: Report error-level messages from ShellBolt children
 * STORM-443: multilang log's loglevel protocol can cause hang
 * STORM-449: Updated ShellBolt to not exit when shutting down.
 * STORM-464: Simulated time advanced after test cluster exits causes intermittent test failures
 * STORM-463: added static version of metrics helpers for Config
 * STORM-376: Add compression to serialization
 * STORM-437: Enforce utf-8 when multilang reads from stdin
 * STORM-361: Add JSON-P support to Storm UI API
 * STORM-373: Provide Additional String substitutions for *.worker.childopts
 * STORM-274: Add support for command remoteconfvalue in storm.cmd
 * STORM-132: sort supervisor by free slot in desending order
 * STORM-472: Improve error message for non-completeable testing spouts
 * STORM-401: handle InterruptedIOException properly.
 * STORM-461: exit-process! does not always exit the process, but throws an exception instead
 * STORM-475: Storm UI pages do not use UTF-8
 * STORM-336: Logback version should be upgraded
 * STORM-386: nodejs multilang protocol implementation and examples
 * STORM-500: Add Spinner when UI is loading stats from nimbus
 * STORM-501: Missing StormSubmitter API
 * STORM-493: Workers inherit storm.conf.file/storm.options properties of their supervisor
 * STORM-498: make ZK connection timeout configurable in Kafka spout
 * STORM-428: extracted ITuple interface
 * STORM-508: Update DEVELOPER.md now that Storm has graduated from Incubator
 * STORM-514: Update storm-starter README now that Storm has graduated from Incubator

## 0.9.2-incubating
 * STORM-66: send taskid on initial handshake
 * STORM-342: Contention in Disruptor Queue which may cause out of order or lost messages
 * STORM-338: Move towards idiomatic Clojure style 
 * STORM-335: add drpc test for removing timed out requests from queue
 * STORM-69: Storm UI Visualizations for Topologies
 * STORM-297: Performance scaling with CPU
 * STORM-244: DRPC timeout can return null instead of throwing an exception
 * STORM-63: remove timeout drpc request from its function's request queue
 * STORM-313: Remove log-level-page from logviewer
 * STORM-205: Add REST API To Storm UI
 * STORM-326: tasks send duplicate metrics
 * STORM-331: Update the Kafka dependency of storm-kafka to 0.8.1.1
 * STORM-308: Add support for config_value to {supervisor,nimbus,ui,drpc,logviewer} childopts
 * STORM-309: storm-starter Readme: windows documentation update
 * STORM-318: update storm-kafka to use apache curator-2.4.0
 * STORM-303: storm-kafka reliability improvements
 * STORM-233: Removed inline heartbeat to nimbus to avoid workers being killed when under heavy ZK load
 * STORM-267: fix package name of LoggingMetricsConsumer in storm.yaml.example
 * STORM-265: upgrade to clojure 1.5.1
 * STORM-232: ship JNI dependencies with the topology jar
 * STORM-295: Add storm configuration to define JAVA_HOME
 * STORM-138: Pluggable serialization for multilang
 * STORM-264: Removes references to the deprecated topology.optimize
 * STORM-245: implement Stream.localOrShuffle() for trident
 * STORM-317: Add SECURITY.md to release binaries
 * STORM-310: Change Twitter authentication
 * STORM-305: Create developer documentation
 * STORM-280: storm unit tests are failing on windows
 * STORM-298: Logback file does not include full path for metrics appender fileNamePattern
 * STORM-316: added validation to registermetrics to have timebucketSizeInSecs >= 1
 * STORM-315: Added progress bar when submitting topology
 * STORM-214: Windows: storm.cmd does not properly handle multiple -c arguments
 * STORM-306: Add security documentation
 * STORM-302: Fix Indentation for pom.xml in storm-dist
 * STORM-235: Registering a null metric should blow up early
 * STORM-113: making thrift usage thread safe for local cluster
 * STORM-223: use safe parsing for reading YAML
 * STORM-238: LICENSE and NOTICE files are duplicated in storm-core jar
 * STORM-276: Add support for logviewer in storm.cmd.
 * STORM-286: Use URLEncoder#encode with the encoding specified.
 * STORM-296: Storm kafka unit tests are failing on windows
 * STORM-291: upgrade http-client to 4.3.3
 * STORM-252: Upgrade curator to latest version
 * STORM-294: Commas not escaped in command line
 * STORM-287: Fix the positioning of documentation strings in clojure code
 * STORM-290: Fix a log binding conflict caused by curator dependencies
 * STORM-289: Fix Trident DRPC memory leak
 * STORM-173: Treat command line "-c" option number config values as such
 * STORM-194: Support list of strings in *.worker.childopts, handle spaces
 * STORM-288: Fixes version spelling in pom.xml
 * STORM-208: Add storm-kafka as an external module
 * STORM-285: Fix storm-core shade plugin config
 * STORM-12: reduce thread usage of netty transport
 * STORM-281: fix and issue with config parsing that could lead to leaking file descriptors
 * STORM-196: When JVM_OPTS are set, storm jar fails to detect storm.jar from environment
 * STORM-260: Fix a potential race condition with simulated time in Storm's unit tests
 * STORM-258: Update commons-io version to 2.4
 * STORM-270: don't package .clj files in release jars.
 * STORM-273: Error while running storm topologies on Windows using "storm jar"
 * STROM-247: Replace links to github resources in storm script
 * STORM-263: Update Kryo version to 2.21+
 * STORM-187: Fix Netty error "java.lang.IllegalArgumentException: timeout value is negative"
 * STORM-186: fix float secs to millis long convertion
 * STORM-70: Upgrade to ZK-3.4.5 and curator-1.3.3
 * STORM-146: Unit test regression when storm is compiled with 3.4.5 zookeeper

## 0.9.1-incubating
* Fix to prevent Nimbus from hanging if random data is sent to nimbus thrift port
* Improved support for running on Windows platforms
* Removed dependency on the `unzip` binary
* Switch build system from Leiningen to Maven
* STORM-1: Replaced 0MQ as the default transport with Netty.
* STORM-181: Nimbus now validates topology configuration when topologies are submitted (thanks d2r)
* STORM-182: Storm UI now includes tooltips to document fields (thanks d2r)
* STORM-195: `dependency-reduced-pom.xml` should be in `.gitignore`
* STORM-13: Change license on README.md
* STORM-2: Move all dependencies off of storm-specific builds
* STORM-159: Upload separate source and javadoc jars for maven use
* STORM-149: `storm jar` doesn't work on Windows

## 0.9.0.1
* Update build configuration to force compatibility with Java 1.6

## 0.9.0
* Fixed a netty client issue where sleep times for reconnection could be negative (thanks brndnmtthws)
* Fixed an issue that would cause storm-netty unit tests to fail

## 0.9.0-rc3
* Added configuration to limit ShellBolt internal _pendingWrites queue length (thanks xiaokang)
* Fixed a a netty client issue where sleep times for reconnection could be negative (thanks brndnmtthws)
* Fixed a display issue with system stats in Storm UI (thanks d2r)
* Nimbus now does worker heartbeat timeout checks as soon as heartbeats are updated (thanks d2r)
* The logviewer now determines log file location by examining the logback configuration (thanks strongh)
* Allow tick tuples to work with the system bolt (thanks xumingming)
* Add default configuration values for the netty transport and the ability to configure the number of worker threads (thanks revans2)
* Added timeout to unit tests to prevent a situation where tests would hang indefinitely (thanks d2r)
* Fixed and issue in the system bolt where local mode would not be detected accurately (thanks miofthena)

## 0.9.0-rc2 

* Fixed `storm jar` command to work properly when STORM_JAR_JVM_OPTS is not specified (thanks roadkill001)

## 0.9.0-rc1

 * All logging now done with slf4j
 * Replaced log4j logging system with logback
 * Logs are now limited to 1GB per worker (configurable via logging configuration file)
 * Build upgraded to leiningen 2.0
 * Revamped Trident spout interfaces to support more dynamic spouts, such as a spout who reads from a changing set of brokers
 * How tuples are serialized is now pluggable (thanks anfeng)
 * Added blowfish encryption based tuple serialization (thanks anfeng)
 * Have storm fall back to installed storm.yaml (thanks revans2)
 * Improve error message when Storm detects bundled storm.yaml to show the URL's for offending resources (thanks revans2)
 * Nimbus throws NotAliveException instead of FileNotFoundException from various query methods when topology is no longer alive (thanks revans2)
 * Escape HTML and Javascript appropriately in Storm UI (thanks d2r)
 * Storm's Zookeeper client now uses bounded exponential backoff strategy on failures
 * Automatically drain and log error stream of multilang subprocesses
 * Append component name to thread name of running executors so that logs are easier to read
 * Messaging system used for passing messages between workers is now pluggable (thanks anfeng)
 * Netty implementation of messaging (thanks anfeng)
 * Include topology id, worker port, and worker id in properties for worker processes, useful for logging (thanks d2r)
 * Tick tuples can now be scheduled using floating point seconds (thanks tscurtu)
 * Added log viewer daemon and links from UI to logviewers (thanks xiaokang)
 * DRPC server childopts now configurable (thanks strongh)
 * Default number of ackers to number of workers, instead of just one (thanks lyogavin)
 * Validate that Storm configs are of proper types/format/structure (thanks d2r)
 * FixedBatchSpout will now replay batches appropriately on batch failure (thanks ptgoetz)
 * Can set JAR_JVM_OPTS env variable to add jvm options when calling 'storm jar' (thanks srmelody)
 * Throw error if batch id for transaction is behind the batch id in the opaque value (thanks mrflip)
 * Sort topologies by name in UI (thanks jaked)
 * Added LoggingMetricsConsumer to log all metrics to a file, by default not enabled (thanks mrflip)
 * Add prepare(Map conf) method to TopologyValidator (thanks ankitoshniwal)
 * Bug fix: Supervisor provides full path to workers to logging config rather than relative path (thanks revans2) 
 * Bug fix: Call ReducerAggregator#init properly when used within persistentAggregate (thanks lorcan)
 * Bug fix: Set component-specific configs correctly for Trident spouts

## 0.8.3 (unreleased)

 * Revert zmq layer to not rely on multipart messages to fix issue reported by some users
 * Bug fix: Fix TransactionalMap and OpaqueMap to correctly do multiple updates to the same key in the same batch
 * Bug fix: Fix race condition between supervisor and Nimbus that could lead to stormconf.ser errors and infinite crashing of supervisor
 * Bug fix: Fix default scheduler to always reassign workers in a constrained topology when there are dead executors
 * Bug fix: Fix memory leak in Trident LRUMemoryMapState due to concurrency issue with LRUMap (thanks jasonjckn)
 * Bug fix: Properly ignore NoNodeExists exceptions when deleting old transaction states

## 0.8.2

 * Added backtype.storm.scheduler.IsolationScheduler. This lets you run topologies that are completely isolated at the machine level. Configure Nimbus to isolate certain topologies, and how many machines to give to each of those topologies, with the isolation.scheduler.machines config in Nimbus's storm.yaml. Topologies run on the cluster that are not listed there will share whatever remaining machines there are on the cluster after machines are allocated to the listed topologies.
 * Storm UI now uses nimbus.host to find Nimbus rather than always using localhost (thanks Frostman)
 * Added report-error! to Clojure DSL
 * Automatically throttle errors sent to Zookeeper/Storm UI when too many are reported in a time interval (all errors are still logged) Configured with TOPOLOGY_MAX_ERROR_REPORT_PER_INTERVAL and TOPOLOGY_ERROR_THROTTLE_INTERVAL_SECS
 * Kryo instance used for serialization can now be controlled via IKryoFactory interface and TOPOLOGY_KRYO_FACTORY config
 * Add ability to plug in custom code into Nimbus to allow/disallow topologies to be submitted via NIMBUS_TOPOLOGY_VALIDATOR config
 * Added TOPOLOGY_TRIDENT_BATCH_EMIT_INTERVAL_MILLIS config to control how often a batch can be emitted in a Trident topology. Defaults to 500 milliseconds. This is used to prevent too much load from being placed on Zookeeper in the case that batches are being processed super quickly.
 * Log any topology submissions errors in nimbus.log
 * Add static helpers in Config when using regular maps
 * Make Trident much more memory efficient during failures by immediately removing state for failed attempts when a more recent attempt is seen
 * Add ability to name portions of a Trident computation and have those names appear in the Storm UI
 * Show Nimbus and topology configurations through Storm UI (thanks rnfein)
 * Added ITupleCollection interface for TridentState's and TupleCollectionGet QueryFunction for getting the full contents of a state. MemoryMapState and LRUMemoryMapState implement this
 * Can now submit a topology in inactive state. Storm will wait to call open/prepare on the spouts/bolts until it is first activated.
 * Can now activate, deactive, rebalance, and kill topologies from the Storm UI (thanks Frostman)
 * Can now use --config option to override which yaml file from ~/.storm to use for the config (thanks tjun)
 * Redesigned the pluggable resource scheduler (INimbus, ISupervisor) interfaces to allow for much simpler integrations
 * Added prepare method to IScheduler
 * Added "throws Exception" to TestJob interface
 * Added reportError to multilang protocol and updated Python and Ruby adapters to use it (thanks Lazyshot)
 * Number tuples executed now tracked and shown in Storm UI
 * Added ReportedFailedException which causes a batch to fail without killing worker and reports the error to the UI
 * Execute latency now tracked and shown in Storm UI
 * Adding testTuple methods for easily creating Tuple instances to Testing API (thanks xumingming)
 * Trident now throws an error during construction of a topology when try to select fields that don't exist in a stream (thanks xumingming)
 * Compute the capacity of a bolt based on execute latency and #executed over last 10 minutes and display in UI
 * Storm UI displays exception instead of blank page when there's an error rendering the page (thanks Frostman)
 * Added MultiScheme interface (thanks sritchie)
 * Added MockTridentTuple for testing (thanks emblem)
 * Add whitelist methods to Cluster to allow only a subset of hosts to be revealed as available slots
 * Updated Trident Debug filter to take in an identifier to use when logging (thanks emblem)
 * Number of DRPC server worker threads now customizable (thanks xiaokang)
 * DRPC server now uses a bounded queue for requests to prevent being overloaded with requests (thanks xiaokang)
 * Add __hash__ method to all generated Python Thrift objects so that Python code can read Nimbus stats which use Thrift objects as dict keys
 * Bug fix: Fix for bug that could cause topology to hang when ZMQ blocks sending to a worker that got reassigned
 * Bug fix: Fix deadlock bug due to variant of dining philosophers problem. Spouts now use an overflow buffer to prevent blocking and guarantee that it can consume the incoming queue of acks/fails.
 * Bug fix: Fix race condition in supervisor that would lead to supervisor continuously crashing due to not finding "stormconf.ser" file for an already killed topology
 * Bug fix: bin/storm script now displays a helpful error message when an invalid command is specified
 * Bug fix: fixed NPE when emitting during emit method of Aggregator
 * Bug fix: URLs with periods in them in Storm UI now route correctly
 * Bug fix: Fix occasional cascading worker crashes due when a worker dies due to not removing connections from connection cache appropriately
  
## 0.8.1

 * Exposed Storm's unit testing facilities via the backtype.storm.Testing class. Notable functions are Testing/withLocalCluster and Testing/completeTopology (thanks xumingming)
 * Implemented pluggable spout wait strategy that is invoked when a spout emits nothing from nextTuple or when a spout hits the MAX_SPOUT_PENDING limit
 * Spouts now have a default wait strategy of a 1 millisecond sleep
 * Changed log level of "Failed message" logging to DEBUG
 * Deprecated LinearDRPCTopologyBuilder, TimeCacheMap, and transactional topologies
 * During "storm jar", whether topology is already running or not is checked before submitting jar to save time (thanks jasonjckn)
 * Added BaseMultiReducer class to Trident that provides empty implementations of prepare and cleanup
 * Added Negate builtin operation to reverse a Filter
 * Added topology.kryo.decorators config that allows functions to be plugged in to customize Kryo (thanks jasonjckn)
 * Enable message timeouts when using LocalCluster
 * Multilang subprocesses can set "need_task_ids" to false when emitting tuples to tell Storm not to send task ids back (performance optimization) (thanks barrywhart)
 * Add contains method on Tuple (thanks okapies)
 * Added ISchemableSpout interface
 * Bug fix: When an item is consumed off an internal buffer, the entry on the buffer is nulled to allow GC to happen on that data
 * Bug fix: Helper class for Trident MapStates now clear their read cache when a new commit happens, preventing updates from spilling over from a failed batch attempt to the next attempt
 * Bug fix: Fix NonTransactionalMap to take in an IBackingMap for regular values rather than TransactionalValue (thanks sjoerdmulder)
 * Bug fix: Fix NPE when no input fields given for regular Aggregator
 * Bug fix: Fix IndexOutOfBoundsExceptions when a bolt for global aggregation had a parallelism greater than 1 (possible with splitting, stateQuerying, and multiReduce)
 * Bug fix: Fix "fields size" error that would sometimes occur when splitting a stream with multiple eaches
 * Bug fix: Fix bug where a committer spout (including opaque spouts) could cause Trident batches to fail
 * Bug fix: Fix Trident bug where multiple groupings on same stream would cause tuples to be duplicated to all consumers
 * Bug fix: Fixed error when repartitioning stream twice in a row without any operations in between
 * Bug fix: Fix rare bug in supervisor where it would continuously fail to clean up workers because the worker was already partially cleaned up
 * Bug fix: Fix emitDirect in storm.py

## 0.8.0

 * Added Trident, the new high-level abstraction for intermixing high throughput, stateful stream processing with low-latency distributed querying
 * Added executor abstraction between workers and tasks. Workers = processes, executors = threads that run many tasks from the same spout or bolt.
 * Pluggable scheduler (thanks xumingming)
 * Eliminate explicit storage of task->component in Zookeeper
 * Number of workers can be dynamically changed at runtime through rebalance command and -n switch
 * Number of executors for a component can be dynamically changed at runtime through rebalance command and -e switch (multiple -e switches allowed)
 * Use worker heartbeats instead of task heartbeats (thanks xumingming)
 * UI performance for topologies with many executors/tasks much faster due to optimized usage of Zookeeper (10x improvement)
 * Added button to show/hide system stats (e.g., acker component and stream stats) from the Storm UI (thanks xumingming)
 * Stats are tracked on a per-executor basis instead of per-task basis
 * Major optimization for unreliable spouts and unanchored tuples (will use far less CPU)
 * Revamped internals of Storm to use LMAX disruptor for internal queuing. Dramatic reductions in contention and CPU usage.
 * Numerous micro-optimizations all throughout the codebase to reduce CPU usage.
 * Optimized internals of Storm to use much fewer threads - two fewer threads per spout and one fewer thread per acker.
 * Removed error method from task hooks (to be re-added at a later time)
 * Validate that subscriptions come from valid components and streams, and if it's a field grouping that the schema is correct (thanks xumingming)
 * MemoryTransactionalSpout now works in cluster mode
 * Only track errors on a component by component basis to reduce the amount stored in zookeeper (to speed up UI). A side effect of this change is the removal of the task page in the UI.
 * Add TOPOLOGY-TICK-TUPLE-FREQ-SECS config to have Storm automatically send "tick" tuples to a bolt's execute method coming from the __system component and __tick stream at the configured frequency. Meant to be used as a component-specific configuration.
 * Upgrade Kryo to v2.17
 * Tuple is now an interface and is much cleaner. The Clojure DSL helpers have been moved to TupleImpl
 * Added shared worker resources. Storm provides a shared ExecutorService thread pool by default. The number of threads in the pool can be configured with topology.worker.shared.thread.pool.size
 * Improve CustomStreamGrouping interface to make it more flexible by providing more information
 * Enhanced INimbus interface to allow for forced schedulers and better integration with global scheduler
 * Added assigned method to ISupervisor so it knows exactly what's running and not running
 * Custom serializers can now have one of four constructors: (), (Kryo), (Class), or (Kryo, Class)
 * Disallow ":", ".", and "\" from topology names
 * Errors in multilang subprocesses that go to stderr will be captured and logged to the worker logs (thanks vinodc)
 * Workers detect and warn for missing outbound connections from assignment, drop messages for which there's no outbound connection
 * Zookeeper connection timeout is now configurable (via storm.zookeeper.connection.timeout config)
 * Storm is now less aggressive about halting process when there are Zookeeper errors, preferring to wait until client calls return exceptions.
 * Can configure Zookeeper authentication for Storm's Zookeeper clients via "storm.zookeeper.auth.scheme" and "storm.zookeeper.auth.payload" configs
 * Supervisors only download code for topologies assigned to them
 * Include task id information in task hooks (thanks velvia)
 * Use execvp to spawn daemons (replaces the python launcher process) (thanks ept)
 * Expanded INimbus/ISupervisor interfaces to provide more information (used in Storm/Mesos integration)
 * Bug fix: Realize task ids when worker heartbeats to supervisor. Some users were hitting deserialization problems here in very rare cases (thanks herberteuler)
 * Bug fix: Fix bug where a topology's status would get corrupted to true if nimbus is restarted while status is rebalancing

## 0.7.4

 * Bug fix: Disallow slashes in topology names since it causes Nimbus to break by affecting local filesystem and zookeeper paths
 * Bug fix: Prevent slow loading tasks from causing worker timeouts by launching the heartbeat thread before tasks are loaded

## 0.7.3

 * Changed debug level of "Failed message" logging to DEBUG
 * Bug fix: Fixed critical regression in 0.7.2 that could cause workers to timeout to the supervisors or to Nimbus. 0.7.2 moved all system tasks to the same thread, so if one took a long time it would block the other critical tasks. Now different system tasks run on different threads.

## 0.7.2

NOTE: The change from 0.7.0 in which OutputCollector no longer assumes immutable inputs has been reverted to support optimized sending of tuples to colocated tasks

 * Messages sent to colocated tasks are sent in-memory, skipping serialization (useful in conjunction with localOrShuffle grouping) (thanks xumingming)
 * Upgrade to Clojure 1.4 (thanks sorenmacbeth)
 * Exposed INimbus and ISupervisor interfaces for running Storm on different resource frameworks (like Mesos).
 * Can override the hostname that supervisors report using "storm.local.hostname" config.
 * Make request timeout within DRPC server configurable via "drpc.request.timeout.secs"
 * Added "storm list" command to show running topologies at the command line (thanks xumingming)
 * Storm UI displays the release version (thanks xumingming)
 * Added reportError to BasicOutputCollector
 * Added reportError to BatchOutputCollector
 * Added close method to OpaqueTransactionalSpout coordinator
 * Added "storm dev-zookeeper" command for launching a local zookeeper server. Useful for testing a one node Storm cluster locally. Zookeeper dir configured with "dev.zookeeper.path"
 * Use new style classes for Python multilang adapter (thanks hellp)
 * Added "storm version" command
 * Heavily refactored and simplified the supervisor and worker code
 * Improved error message when duplicate config files found on classpath
 * Print the host and port of Nimbus when using the storm command line client
 * Include as much of currently read output as possible when pipe to subprocess is broken in multilang components
 * Lower supervisor worker start timeout to 120 seconds
 * More debug logging in supervisor
 * "nohup" no longer used by supervisor to launch workers (unnecessary)
 * Throw helpful error message if StormSubmitter used without using storm client script
 * Add Values class as a default serialization
 * Bug fix: give absolute piddir to subprocesses (so that relative paths can be used for storm local dir)
 * Bug fix: Fixed critical bug in transactional topologies where a batch would be considered successful even if the batch didn't finish
 * Bug fix: Fixed critical bug in opaque transactional topologies that would lead to duplicate messages when using pipelining
 * Bug fix: Workers will now die properly if a ShellBolt subprocess dies (thanks tomo)
 * Bug fix: Hide the BasicOutputCollector#getOutputter method, since it shouldn't be a publicly available method
 * Bug fix: Zookeeper in local mode now always gets an unused port. This will eliminate conflicts with other local mode processes or other Zookeeper instances on a local machine. (thanks xumingming)
 * Bug fix: Fixed NPE in CoordinatedBolt it tuples emitted, acked, or failed for a request id that has already timed out. (thanks xumingming)
 * Bug fix: UI no longer errors for topologies with no assigned tasks (thanks xumingming)
 * Bug fix: emitDirect on SpoutOutputCollector now works
 * Bug fix: Fixed NPE when giving null parallelism hint for spout in TransactionalTopologyBuilder (thanks xumingming)

## 0.7.1

 * Implemented shell spout (thanks tomo)
 * Shell bolts can now asynchronously emit/ack messages (thanks tomo)
 * Added hooks for when a tuple is emitted, acked, or failed in bolts or spouts.
 * Added activate and deactivate lifecycle methods on spouts. Spouts start off deactivated.
 * Added isReady method to ITransactionalSpout$Coordinator to give the ability to delay the creation of new batches
 * Generalized CustomStreamGrouping to return the target tasks rather than the indices. Also parameterized custom groupings with TopologyContext. (not backwards compatible)
 * Added localOrShuffle grouping that will send to tasks in the same worker process if possible, or do a shuffle grouping otherwise.
 * Removed parameter from TopologyContext#maxTopologyMessageTimeout (simplification).
 * Storm now automatically sets TOPOLOGY_NAME in the config passed to the bolts and spouts to the name of the topology.
 * Added TOPOLOGY_AUTO_TASK_HOOKS config to automatically add hooks into every spout/bolt for the topology.
 * Added ability to override configs at the command line. These config definitions have the highest priority.
 * Error thrown if invalid (not json-serializable) topology conf used.
 * bin/storm script can now be symlinked (thanks gabrielgrant)
 * Socket timeout for DRPCClient is now configurable
 * Added getThisWorkerPort() method to TopologyContext
 * Added better error checking in Fields (thanks git2samus)
 * Improved Clojure DSL to allow destructuring in bolt/spout methods
 * Added Nimbus stats methods to LocalCluster (thanks KasperMadsen)
 * Added rebalance, activate, deactivate, and killTopologyWithOpts methods to LocalCluster
 * Added custom stream groupings to LinearDRPC API
 * Simplify multilang protocol to use json for all messages (thanks tomoj)
 * Bug fix: Fixed string encoding in ShellBolt protocol to be UTF-8 (thanks nicoo)
 * Bug fix: Fixed race condition in FeederSpout that could lead to dropped messages
 * Bug fix: Quoted arguments with spaces now work properly with storm client script
 * Bug fix: Workers start properly when topology name has spaces
 * Bug fix: UI works properly when there are spaces in topology or spout/bolt names (thanks xiaokang)
 * Bug fix: Tuple$Seq now returns correct count (thanks travisfw)

## 0.7.0

 * Transactional topologies: a new higher level abstraction that enables exactly-once messaging semantics for most computations. Documented on the wiki.
 * Component-specific configurations: Can now set configurations on a per-spout or per-bolt basis. 
 * New batch bolt abstraction that simplifies the processing of batches in DRPC or transactional topologies. A new batch bolt is created per batch and they are automatically cleaned up.
 * Introduction of base classes for various bolt and spout types. These base classes are in the backtype.storm.topology.base package and provide empty implementations for commonly unused methods
 * CoordinatedBolt generalized to handle non-linear topologies. This will make it easy to implement a non-linear DRPC topology abstraction.
 * Can customize the JVM options for Storm UI with new ui.childopts config
 * BigIntegers are now serializable by default
 * All bolts/spouts now emit a system stream (id "__system"). Currently it only emits startup events, but may emit other events in the future.
 * Optimized tuple trees for batch processing in DRPC and transactional topologies. Only the coordination tuples are anchored. OutputCollector#fail still works because CoordinatedBolt will propagate the fail to all other tuples in the batch. 
 * CoordinatedBolt moved to backtype.storm.coordination package
 * Clojure test framework significantly more composable
 * Massive internal refactorings and simplifications, including changes to the Thrift definition for storm topologies.
 * Optimized acking system. Bolts with zero or more than one consumer used to send an additional ack message. Now those are no longer sent.
 * Changed interface of CustomStreamGrouping to receive a List<Object> rather than a Tuple.
 * Added "storm.zookeeper.retry.times" and "storm.zookeeper.retry.interval" configs (thanks killme2008)
 * Added "storm help" and "storm help {cmd}" to storm script (thanks kachayev)
 * Logging now always goes to logs/ in the Storm directory, regardless of where you launched the daemon (thanks haitaoyao)
 * Improved Clojure DSL: can emit maps and Tuples implement the appropriate interfaces to integrate with Clojure's seq functions (thanks schleyfox)
 * Added "ui.childopts" config (thanks ddillinger)
 * Bug fix: OutputCollector no longer assumes immutable inputs [NOTE: this was reverted in 0.7.2 because it conflicts with sending tuples to colocated tasks without serialization]
 * Bug fix: DRPC topologies now throw a proper error when no DRPC servers are configured instead of NPE (thanks danharvey)
 * Bug fix: Fix local mode so multiple topologies can be run on one LocalCluster
 * Bug fix: "storm supervisor" now uses supervisor.childopts instead of nimbus.childopts (thanks ddillinger)
 * Bug fix: supervisor.childopts and nimbus.childopts can now contain whitespace. Previously only the first token was taken from the string
 * Bug fix: Make TopologyContext "getThisTaskIndex" and "getComponentTasks" consistent
 * Bug fix: Fix NoNodeException that would pop up with task heartbeating under heavy load
 * Bug fix: Catch InterruptedExceptions appropriately in local mode so shutdown always works properly

## 0.6.2

 * Automatically delete old files in Nimbus's inbox. Configurable with "nimbus.cleanup.inbox.freq.secs" and "nimbus.inbox.jar.expiration.secs"
 * Redirect System.out and System.err to log4j
 * Added "topology.worker.child.opts" config, for topology-configurable worker options.
 * Use Netflix's Curator library for Zookeeper communication. Workers now reconnect to Zookeeper rather than crash when there's a disconnection.
 * Bug fix: DRPC server no longer hangs with too many concurrent requests. DPRC server now requires two ports: "drpc.port" and "drpc.invocations.port"
 * Bug fix: Multilang resources are now extracted from the relevant jar on the classpath when appropriate. Previously an error would be thrown if the resources/ dir was in a jar in local mode.
 * Bug fix: Fix race condition in unit testing where time simulation fails to detect that Storm cluster is waiting due to threads that are not alive
 * Bug fix: Fix deadlock in Nimbus that could be triggered by a kill command.

## 0.6.1

 * storm client "activate" and "deactivate" commands
 * storm client "rebalance" command
 * Nimbus will automatically detect and cleanup corrupt topologies (this would previously give an error of the form "file storm...ser cannot be found").
 * "storm" client will not run unless it's being used from a release. 
 * Topology jar path now passed in using a java property rather than an environment variable.
 * LD\_LIBRARY\_PATH environment variable is now set on worker processes appropriately.
 * Replaced jvyaml with snakeyaml. UTF-8 YAML files should now work properly. 
 * Upgraded httpclient, httpcore, and commons-codec dependencies.

## 0.6.0

 * New serialization system based on Kryo
 * Component and stream ids are now strings
 * Pluggable stream groupings
 * Storm now chooses an unused port for Zookeeper in local mode instead of crashing when 2181 was in use.
 * Better support for defining topologies in non-JVM languages. The Thrift structure for topologies now allows you to specify components using a Java class name and a list of arguments to that class's constructor.
 * Bug fix: errors during the preparation phase of spouts or bolts will be reported to the Storm UI 
 * Bug fix: Fixed bugs related to LinearDRPC topologies where the last bolt implements FinishedCallback 
 * Bug fix: String greater than 64K will now serialize properly 
 * Generalized type of anchors in OutputCollector methods to Collection from List. 
 * Improved logging throughout.
 * In the "worker.childopts" config, %ID% will be replaced by the worker port. 
 * Significant internal refactorings to clean up the codebase. 

## 0.5.4

 * LinearDRPCTopologyBuilder, a polished DRPC implementation, 
 * Improved custom serialization support. no longer need to provide "token" ids. 
 * Fallback on Java serialization by default. Can be turned off by setting "topology.fall.back.on.java.serialization" to false. 
 * Improved "storm kill" command. Can override the wait time with "-w" flag.
 * Display topology status in Storm UI
 * Changed Thrift namespace to avoid conflicts
 * Better error messages throughout
 * Storm UI port is configurable through "ui.port" 
 * Minor improvements to Clojure DSL 

## 0.5.3

 * Nimbus and supervisor daemons can now share a local dir. 
 * Greatly improved Clojure DSL for creating topologies.
 * Increased the default timeouts for startup of workers and tasks.
 * Added the commands "localconfvalue", "remoteconfvalue", and "repl" to the storm script.
 * Better error message when "storm jar" can't find the nimbus host in the configuration. 

## 0.5.2

 * No longer need any native dependencies to run Storm in local mode. Storm now uses a pure Java messaging system in local mode
 * Fixed logging configurations so that logging is no longer suppressed when including the Storm release jars on the classpath in local mode. 

## 0.5.1

 * Changed ISerialization's "accept" interface to not annotate the Class with the generic type
 * Made Config class implement Map and added helper methods for setting common configs
 
## 0.5.0
 
 * Initial release!<|MERGE_RESOLUTION|>--- conflicted
+++ resolved
@@ -44,11 +44,8 @@
  * STORM-608: Storm UI CSRF escape characters not work correctly.
  * STORM-626: Add script to print out the merge command for a given pull request.
  * STORM-601: Make jira-github-join ignore case.
-<<<<<<< HEAD
  * STORM-667: Incorrect capitalization "SHell" in Multilang-protocol.md
-=======
  * STORM-637: Integrate PartialKeyGrouping into storm API
->>>>>>> bb6f32df
 
 ## 0.9.3-rc2
  * STORM-558: change "swap!" to "reset!" to fix assignment-versions in supervisor
