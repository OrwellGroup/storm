--- conflicted
+++ resolved
@@ -609,12 +609,8 @@
             "remoteconfvalue": print_remoteconfvalue, "repl": repl, "classpath": print_classpath,
             "activate": activate, "deactivate": deactivate, "rebalance": rebalance, "help": print_usage,
             "list": listtopos, "dev-zookeeper": dev_zookeeper, "version": version, "monitor": monitor,
-<<<<<<< HEAD
-            "upload-credentials": upload_credentials, "get-errors": get_errors, "set_log_level": set_log_level }
-=======
-            "upload-credentials": upload_credentials, "get-errors": get_errors,
+            "upload-credentials": upload_credentials, "get-errors": get_errors, "set_log_level": set_log_level,
             "kill_workers": kill_workers }
->>>>>>> 7cf4d259
 
 def parse_config(config_list):
     global CONFIG_OPTS
