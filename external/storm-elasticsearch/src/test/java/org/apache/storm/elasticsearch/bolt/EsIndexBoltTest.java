/**
 * Licensed to the Apache Software Foundation (ASF) under one
 * or more contributor license agreements.  See the NOTICE file
 * distributed with this work for additional information
 * regarding copyright ownership.  The ASF licenses this file
 * to you under the Apache License, Version 2.0 (the
 * "License"); you may not use this file except in compliance
 * with the License.  You may obtain a copy of the License at
 *
 * http://www.apache.org/licenses/LICENSE-2.0
 *
 * Unless required by applicable law or agreed to in writing, software
 * distributed under the License is distributed on an "AS IS" BASIS,
 * WITHOUT WARRANTIES OR CONDITIONS OF ANY KIND, either express or implied.
 * See the License for the specific language governing permissions and
 * limitations under the License.
 */
package org.apache.storm.elasticsearch.bolt;

import backtype.storm.tuple.Tuple;
import org.apache.storm.elasticsearch.common.EsConfig;
import org.apache.storm.elasticsearch.common.EsTestUtil;
<<<<<<< HEAD
import org.apache.storm.elasticsearch.common.EsTupleMapper;
=======
>>>>>>> 4faee0e2
import org.elasticsearch.action.count.CountResponse;
import org.elasticsearch.index.query.TermQueryBuilder;
import org.junit.Assert;
import org.junit.Test;

import static org.mockito.Mockito.verify;

<<<<<<< HEAD
public class EsIndexBoltTest extends AbstractEsBoltTest{
    private EsIndexBolt bolt;
=======
public class EsIndexBoltTest extends AbstractEsBoltIntegrationTest<EsIndexBolt> {
    private static final Logger LOG = LoggerFactory.getLogger(EsIndexBoltTest.class);
>>>>>>> 4faee0e2

    @Test
    public void testEsIndexBolt()
            throws Exception {
<<<<<<< HEAD
        EsConfig esConfig = new EsConfig();
        esConfig.setClusterName("test-cluster");
        esConfig.setNodes(new String[]{"127.0.0.1:9300"});

        EsTupleMapper tupleMapper = EsTestUtil.generateDefaultTupleMapper();

        bolt = new EsIndexBolt(esConfig, tupleMapper);
        bolt.prepare(config, null, collector);

        String source = "{\"user\":\"user1\"}";
=======
>>>>>>> 4faee0e2
        String index = "index1";
        String type = "type1";

        Tuple tuple = createTestTuple(index, type);

        bolt.execute(tuple);

        verify(outputCollector).ack(tuple);

        node.client().admin().indices().prepareRefresh(index).execute().actionGet();
        CountResponse resp = node.client().prepareCount(index)
                .setQuery(new TermQueryBuilder("_type", type))
                .execute().actionGet();

        Assert.assertEquals(1, resp.getCount());
    }

    private Tuple createTestTuple(String index, String type) {
        String source = "{\"user\":\"user1\"}";
        String id = "docId";
        return EsTestUtil.generateTestTuple(source, index, type, id);
    }

    @Override
    protected EsIndexBolt createBolt(EsConfig esConfig) {
        return new EsIndexBolt(esConfig);
    }
}<|MERGE_RESOLUTION|>--- conflicted
+++ resolved
@@ -20,10 +20,7 @@
 import backtype.storm.tuple.Tuple;
 import org.apache.storm.elasticsearch.common.EsConfig;
 import org.apache.storm.elasticsearch.common.EsTestUtil;
-<<<<<<< HEAD
 import org.apache.storm.elasticsearch.common.EsTupleMapper;
-=======
->>>>>>> 4faee0e2
 import org.elasticsearch.action.count.CountResponse;
 import org.elasticsearch.index.query.TermQueryBuilder;
 import org.junit.Assert;
@@ -31,30 +28,11 @@
 
 import static org.mockito.Mockito.verify;
 
-<<<<<<< HEAD
-public class EsIndexBoltTest extends AbstractEsBoltTest{
-    private EsIndexBolt bolt;
-=======
 public class EsIndexBoltTest extends AbstractEsBoltIntegrationTest<EsIndexBolt> {
-    private static final Logger LOG = LoggerFactory.getLogger(EsIndexBoltTest.class);
->>>>>>> 4faee0e2
 
     @Test
     public void testEsIndexBolt()
             throws Exception {
-<<<<<<< HEAD
-        EsConfig esConfig = new EsConfig();
-        esConfig.setClusterName("test-cluster");
-        esConfig.setNodes(new String[]{"127.0.0.1:9300"});
-
-        EsTupleMapper tupleMapper = EsTestUtil.generateDefaultTupleMapper();
-
-        bolt = new EsIndexBolt(esConfig, tupleMapper);
-        bolt.prepare(config, null, collector);
-
-        String source = "{\"user\":\"user1\"}";
-=======
->>>>>>> 4faee0e2
         String index = "index1";
         String type = "type1";
 
@@ -80,6 +58,7 @@
 
     @Override
     protected EsIndexBolt createBolt(EsConfig esConfig) {
-        return new EsIndexBolt(esConfig);
+        EsTupleMapper tupleMapper = EsTestUtil.generateDefaultTupleMapper();
+        return new EsIndexBolt(esConfig, tupleMapper);
     }
 }