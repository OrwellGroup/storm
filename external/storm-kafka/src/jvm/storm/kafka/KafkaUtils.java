--- conflicted
+++ resolved
@@ -181,17 +181,9 @@
         if (fetchResponse.hasError()) {
             KafkaError error = KafkaError.getError(fetchResponse.errorCode(topic, partitionId));
             if (error.equals(KafkaError.OFFSET_OUT_OF_RANGE) && config.useStartOffsetTimeIfOffsetOutOfRange) {
-<<<<<<< HEAD
-                String msg = "Got fetch request with offset out of range: [" + offset + "]; " +
-                        "retrying with default start offset time from configuration. " +
-                        "configured start offset time: [" + config.startOffsetTime + "]";
-                LOG.warn(msg);
-                throw new UpdateOffsetException(msg);
-=======
                 String msg = "Got fetch request with offset out of range: [" + offset + "]";
                 LOG.warn(msg);
                 throw new TopicOffsetOutOfRangeException(msg);
->>>>>>> e71e2a3f
             } else {
                 String message = "Error fetching data from [" + partition + "] for topic [" + topic + "]: [" + error + "]";
                 LOG.error(message);
