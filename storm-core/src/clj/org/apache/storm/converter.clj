--- conflicted
+++ resolved
@@ -17,15 +17,10 @@
   (:import [org.apache.storm.generated SupervisorInfo NodeInfo Assignment WorkerResources
             StormBase TopologyStatus ClusterWorkerHeartbeat ExecutorInfo ErrorInfo Credentials RebalanceOptions KillOptions
             TopologyActionOptions DebugOptions ProfileRequest]
-<<<<<<< HEAD
            [org.apache.storm.utils Utils]
            [org.apache.storm.stats StatsUtil])
+  (:import [org.apache.storm.cluster ExecutorBeat])
   (:use [org.apache.storm util log])
-=======
-           [org.apache.storm.utils Utils])
-  (:import [org.apache.storm.cluster ExecutorBeat])
-  (:use [org.apache.storm util stats log])
->>>>>>> dd00bc0a
   (:require [org.apache.storm.daemon [common :as common]]))
 
 (defn thriftify-supervisor-info [supervisor-info]
@@ -197,9 +192,9 @@
 (defn thriftify-storm-base [storm-base]
   (doto (StormBase.)
     (.set_name (:storm-name storm-base))
-    (.set_launch_time_secs (if (:launch-time-secs storm-base) (int (:launch-time-secs storm-base)) 0))
+    (.set_launch_time_secs (int (:launch-time-secs storm-base)))
     (.set_status (convert-to-status-from-symbol (:status storm-base)))
-    (.set_num_workers (if (:num-workers storm-base) (int (:num-workers storm-base)) 0))
+    (.set_num_workers (int (:num-workers storm-base)))
     (.set_component_executors (map-val int (:component->executors storm-base)))
     (.set_owner (:owner storm-base))
     (.set_topology_action_options (thriftify-topology-action-options storm-base))
@@ -231,7 +226,7 @@
 
 (defn clojurify-zk-executor-hb [^ExecutorBeat executor-hb]
   (if executor-hb
-    {:stats (clojurify-executor-stats (.getStats executor-hb))
+    {:stats (StatsUtil/clojurifyExecutorStats (.getStats executor-hb))
      :uptime (.getUptime executor-hb)
      :time-secs (.getTimeSecs executor-hb)
      }
