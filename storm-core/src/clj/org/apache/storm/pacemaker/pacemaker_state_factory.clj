--- conflicted
+++ resolved
@@ -27,12 +27,8 @@
             HBExecutionException HBServerMessageType HBMessage
             HBMessageData HBPulse ClusterWorkerHeartbeat]
            [org.apache.storm.cluster_state zookeeper_state_factory]
-<<<<<<< HEAD
            [org.apache.storm.cluster ClusterState ZKStateStorage]
-=======
-           [org.apache.storm.cluster ClusterState]
            [org.apache.storm.utils Utils]
->>>>>>> a11e4704
            [org.apache.storm.pacemaker PacemakerClient])
   (:gen-class
    :implements [org.apache.storm.cluster.ClusterStateFactory]))
