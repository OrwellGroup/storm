--- conflicted
+++ resolved
@@ -29,14 +29,9 @@
   (:import [org.apache.storm.grouping CustomStreamGrouping])
   (:import [org.apache.storm.topology TopologyBuilder])
   (:import [org.apache.storm.clojure RichShellBolt RichShellSpout])
-<<<<<<< HEAD
-  (:import [org.apache.thrift.transport TTransport])
-  (:use [org.apache.storm util config log]))
-=======
   (:import [org.apache.thrift.transport TTransport]
            (org.json.simple JSONValue))
-  (:use [org.apache.storm util config log zookeeper]))
->>>>>>> 12ceb097
+  (:use [org.apache.storm util config log]))
 
 (defn instantiate-java-object
   [^JavaObject obj]
