--- conflicted
+++ resolved
@@ -1411,11 +1411,8 @@
           cluster-utils (Mockito/mock ClusterUtils)]
       (with-open [_ (ConfigUtilsInstaller. fake-cu)
                   _ (UtilsInstaller. fake-utils)
-<<<<<<< HEAD
-=======
                   _ (proxy [ConfigUtils] []
                       (nimbusTopoHistoryStateImpl [conf] nil))
->>>>>>> 9a8962de
                   zk-le (MockedZookeeper. (proxy [Zookeeper] []
                           (zkLeaderElectorImpl [conf] nil)))
                   mocked-cluster (MockedCluster. cluster-utils)]
